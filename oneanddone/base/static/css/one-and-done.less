--- conflicted
+++ resolved
@@ -47,13 +47,13 @@
 footer {
     clear: left;
 }
-<<<<<<< HEAD
 .auth-menu {
     margin-right: 2%;
     text-align: right;
     a {
         color: #fff;
-=======
+    }
+}
 /* Feedback */
 .feedback {
     h4 {
@@ -71,7 +71,6 @@
     }
     .no-feedback {
         margin-right: 1rem;
->>>>>>> 50f9c665
     }
 }
 .home #colophon {
